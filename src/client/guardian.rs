use std::sync::Arc;

pub struct GuardianClient {
    pub url: String,
    pub client: Arc<reqwest::Client>,
}

impl GuardianClient {
    pub async fn health(&self) -> bool {
        let Ok(resp) = self.client.get(format!("{}/health", self.url)).send().await else {
            return false;
        };
        resp.status() == reqwest::StatusCode::OK
    }

    pub async fn attest_fresh_eth_key(
        &self,
        blockhash: &str,
    ) -> anyhow::Result<crate::enclave::types::KeyGenResponse> {
        let data = crate::enclave::guardian::KeygenWithBlockhashRequest {
            blockhash: blockhash.to_string(),
        };

        Ok(dbg!(
            self.client
                .post(format!("{}/eth/v1/keygen", self.url))
                .json(&data)
                .send()
                .await?
        )
        .json()
        .await?)
    }

<<<<<<< HEAD
    pub async fn list_eth_keys(&self) -> anyhow::Result<crate::enclave::types::ListKeysResponse> {
        Ok(self
            .client
            .get(format!("{}/eth/v1/keygen", self.url))
            .send()
            .await?
            .json::<crate::enclave::types::ListKeysResponse>()
            .await?)
    }

    pub async fn validate_custody(&self, 
        request: crate::enclave::types::ValidateCustodyRequest
=======
    pub async fn validate_custody(
        &self,
        request: crate::enclave::types::ValidateCustodyRequest,
>>>>>>> 62a391ad
    ) -> anyhow::Result<crate::enclave::types::ValidateCustodyResponse> {
        Ok(dbg!(
            self.client
                .post(format!("{}/guardian/v1/validate-custody", self.url))
                .json(&request)
                .send()
                .await?
        )
        .json()
        .await?)
    }

    pub async fn sign_exit(&self, 
        request: crate::enclave::types::SignExitRequest
    ) -> anyhow::Result<crate::enclave::types::SignExitResponse> {
        Ok(dbg!(
            self.client
                .post(format!("{}/guardian/v1/sign-exit", self.url))
                .json(&request)
                .send()
                .await?
        )
        .json()
        .await?)
    }
}<|MERGE_RESOLUTION|>--- conflicted
+++ resolved
@@ -32,7 +32,7 @@
         .await?)
     }
 
-<<<<<<< HEAD
+
     pub async fn list_eth_keys(&self) -> anyhow::Result<crate::enclave::types::ListKeysResponse> {
         Ok(self
             .client
@@ -42,14 +42,10 @@
             .json::<crate::enclave::types::ListKeysResponse>()
             .await?)
     }
-
-    pub async fn validate_custody(&self, 
-        request: crate::enclave::types::ValidateCustodyRequest
-=======
+  
     pub async fn validate_custody(
         &self,
         request: crate::enclave::types::ValidateCustodyRequest,
->>>>>>> 62a391ad
     ) -> anyhow::Result<crate::enclave::types::ValidateCustodyResponse> {
         Ok(dbg!(
             self.client
