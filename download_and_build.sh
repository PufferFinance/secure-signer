--- conflicted
+++ resolved
@@ -100,11 +100,7 @@
 }
 
 secure_signer_check() {
-<<<<<<< HEAD
-  return 1  # return false to always build it
-=======
   [ -f "$INSTALLDIR/lib/libepid.a" ] || return 1 
->>>>>>> 26ba876c
 }
 
 secure_signer_build() {
@@ -118,8 +114,6 @@
     make -j $BUILDVERBOSE && \
     cp $THISDIR/build/libocclumra.a $INSTALLDIR/lib
     cp $THISDIR/build/libepid_ra.a $INSTALLDIR/lib # added by me
-<<<<<<< HEAD
-=======
     cp $THISDIR/build/libepid.so $INSTALLDIR/lib # added by me
 
 
@@ -133,7 +127,6 @@
     ar -crs ${COMBINED_LIB} *.o
     rm *.o
     cp $THISDIR/build/${COMBINED_LIB} $INSTALLDIR/lib 
->>>>>>> 26ba876c
 }
 
 # Show help menu
@@ -163,18 +156,3 @@
     LOG_DEBUG "Building $i ..." && ${i}_build && \
     LOG_DEBUG "Build $i successfully" || ERROR_EXIT "Fail to build $i"
 done
-<<<<<<< HEAD
-
-
-# combine the static libs into a single one to import to rust
-COMBINED_LIB="libepid.a"
-ar -x ${INSTALLDIR}/lib/libocclumra.a
-ar -x ${INSTALLDIR}/lib/libepid_ra.a
-ar -x ${INSTALLDIR}/lib/libcurl.a
-ar -x ${INSTALLDIR}/lib/libcrypto.a
-ar -x ${INSTALLDIR}/lib/libssl.a
-ar -crs ${COMBINED_LIB} *.o
-rm *.o
-cp $THISDIR/build/${COMBINED_LIB} $INSTALLDIR/lib 
-=======
->>>>>>> 26ba876c
